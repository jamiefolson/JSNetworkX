--- conflicted
+++ resolved
@@ -128,24 +128,16 @@
             seen = new goog.structs.Set();
 
         goog.iter.forEach(inbrs, function(j) {
-<<<<<<< HEAD
-            var wij = goog.object.get(G.get_node(i).get(j), opt_weight, 1) / max_weight;
-=======
             var wij = goog.object.get(
                 G.get_node(i)[j],
                 /** @type {string} */ (opt_weight),
                 1
             ) / max_weight;
->>>>>>> 46b771ec
             seen.add(j);
             var jnbrs = (new goog.structs.Set(G.get_node(j).getKeys()))
                         .difference(seen); // this keeps from double counting
 
             goog.iter.forEach(inbrs.intersection(jnbrs), function(k) {
-<<<<<<< HEAD
-                var wjk= goog.object.get(G.get_node(j).get(k), opt_weight, 1) / max_weight,
-                    wki = goog.object.get(G.get_node(i).get(k), opt_weight, 1) / max_weight;
-=======
                 var wjk = goog.object.get(
                     G.get_node(j)[k],
                     /** @type {string} */ (opt_weight),
@@ -156,7 +148,6 @@
                     /** @type {string} */ (opt_weight),
                     1
                 ) / max_weight;
->>>>>>> 46b771ec
                 weighted_triangles += Math.pow(wij * wjk * wki, 1/3);
             });
         });
@@ -321,12 +312,8 @@
  *      A dictionary keyed by node with the square clustering coefficient value.
  */
 jsnx.algorithms.cluster.square_clustering = function(G, opt_nodes) {
-<<<<<<< HEAD
-    var nodes_iter = !goog.isDefAndNotNull(opt_nodes) ? G.nodes_iter() : G.nbunch_iter(opt_nodes),
-=======
     var nodes_iter = !goog.isDefAndNotNull(opt_nodes) ? 
               jsnx.helper.iter(G) : G.nbunch_iter(opt_nodes),
->>>>>>> 46b771ec
         clustering = {};
 
     goog.iter.forEach(nodes_iter, function(v) {
