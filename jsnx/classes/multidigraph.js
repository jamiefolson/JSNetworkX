--- conflicted
+++ resolved
@@ -132,11 +132,7 @@
                 opt_key += 1;
             }
         }
-<<<<<<< HEAD
         datadict = keydict.get(opt_key, {});
-=======
-        datadict = goog.object.get(keydict, opt_key.toString(), {});
->>>>>>> 46b771ec
         goog.object.extend(datadict, opt_attr_dict);
         keydict.set(opt_key, datadict);
     }
@@ -315,68 +311,9 @@
  * @export
  * @suppress {checkTypes}
  */
-<<<<<<< HEAD
 jsnx.classes.MultiDiGraph.prototype.edges_iter = function(opt_nbunch, opt_data,
         opt_keys) {
     return this.generate_edges_iter(opt_nbunch, opt_data, opt_keys, false, true);
-=======
-jsnx.classes.MultiDiGraph.prototype.edges_iter = function(opt_nbunch, opt_data, opt_keys) {
-    if(goog.isBoolean(opt_nbunch)) {
-        if(goog.isBoolean(opt_data)) {
-            opt_keys = opt_data;
-        }
-        opt_data = /** @type {boolean} */ (opt_nbunch);
-        opt_nbunch = null;
-    }
-
-    var nodes_nrbs, n, nbr;
-
-    if(!goog.isDefAndNotNull(opt_nbunch)) {
-        nodes_nrbs = jsnx.helper.items(this['adj']);
-    }
-    else {
-        nodes_nrbs = /** @type {goog.iter.Iterator} */ (jsnx.helper.map(
-          this.nbunch_iter(opt_nbunch),
-          function(n) {
-              return [n, this['adj'][n]];
-          },
-          this
-        ));
-    }
-
-    if(opt_data) {
-        return jsnx.helper.nested_chain(nodes_nrbs, function(nd) {
-            n = nd[0];
-            return jsnx.helper.iteritems(nd[1]);
-        }, function(nbrsd) {
-            nbr = nbrsd[0];
-            return jsnx.helper.iteritems(nbrsd[1]);
-        }, function(keydictd) {
-            if(opt_keys) {
-                return [n, nbr, keydictd[0], keydictd[1]];
-            }
-            else {
-                return [n, nbr, keydictd[1]];
-            }
-        });
-    }
-    else {
-        return jsnx.helper.nested_chain(nodes_nrbs, function(nd) {
-            n = nd[0];
-            return jsnx.helper.iteritems(nd[1]);
-        }, function(nbrsd) {
-            nbr = nbrsd[0];
-            return jsnx.helper.iteritems(nbrsd[1]);
-        }, function(keydictd) {
-            if(opt_keys) {
-                return [n, nbr, keydictd[0]];
-            }
-            else {
-                return [n, nbr];
-            }
-        });
-    }
->>>>>>> 46b771ec
 };
 
 
@@ -436,35 +373,11 @@
  * @export
  * @suppress {checkTypes}
  */
-<<<<<<< HEAD
 jsnx.classes.MultiDiGraph.prototype.in_edges_iter = function(opt_nbunch, 
         opt_data, opt_keys) {
     return this.generate_edges_iter(opt_nbunch,opt_data,opt_keys,true,false);
 };
 
-=======
-jsnx.classes.MultiDiGraph.prototype.in_edges_iter = function(opt_nbunch, opt_data, opt_keys) {
-     // handle calls with opt_data being the only argument
-    if (goog.isBoolean(opt_nbunch)) {
-        opt_data = /** @type {boolean} */ (opt_nbunch);
-        opt_nbunch = null;
-    }
-
-    var nodes_nrbs, n, nbr;
-
-    if(!goog.isDefAndNotNull(opt_nbunch)) {
-        nodes_nrbs = jsnx.helper.items(this['pred']);
-    }
-    else {
-        nodes_nrbs = /** @type {goog.iter.Iterator} */ (jsnx.helper.map(
-          this.nbunch_iter(opt_nbunch),
-          function(n) {
-            return [n, this['pred'][n]];
-          },
-          this
-        ));
-    }
->>>>>>> 46b771ec
 
 /**
  * Return an iterator over the outgoing edges.
@@ -571,82 +484,7 @@
  * @export
  * @suppress {checkTypes}
  */
-<<<<<<< HEAD
 jsnx.classes.MultiDiGraph.prototype.degree_iter = jsnx.classes.DiGraph.prototype.degree_iter;
-=======
-jsnx.classes.MultiDiGraph.prototype.degree_iter = function(opt_nbunch, opt_weight) {
-    var nodes_nbrs;
-
-    if(!goog.isDefAndNotNull(opt_nbunch)) {
-        nodes_nbrs = /** @type {!goog.iter.Iterator} */ (jsnx.helper.zip(
-          jsnx.helper.iteritems(this['succ']),
-          jsnx.helper.iteritems(this['pred'])
-        ));
-    }
-    else {
-        nodes_nbrs = /** @type {!goog.iter.Iterator} */ (jsnx.helper.zip(
-            goog.iter.map(this.nbunch_iter(opt_nbunch), function(n) {
-                return [n, this['succ'][n]];
-            }, this),
-            goog.iter.map(this.nbunch_iter(opt_nbunch), function(n) {
-                return [n, this['pred'][n]];
-            }, this)
-        ));
-    }
-
-    if(!goog.isDefAndNotNull(opt_weight)) {
-        return /** @type {!goog.iter.Iterator} */ (jsnx.helper.map(
-          nodes_nbrs,
-          function(nd) {
-            var indeg = 0,
-                outdeg = 0;
-
-            goog.object.forEach(nd[1][1], function(data) {
-                indeg += jsnx.helper.len(data);
-            });
-            goog.object.forEach(nd[0][1], function(data) {
-                outdeg += jsnx.helper.len(data);
-            });
-
-            return [nd[0][0], indeg + outdeg];
-          }
-        ));
-    }
-    else {
-        // edge weighted graph - degree is sum of nbr edge weights
-        return /** @type {!goog.iter.Iterator} */ (jsnx.helper.map(
-          nodes_nbrs,
-          function(nd) {
-            var succ = nd[0][1],
-                pred = nd[1][1],
-                sum = 0;
-
-            goog.object.forEach(pred, function(data) {
-                goog.object.forEach(data, function(d) {
-                    sum += +goog.object.get(
-                      d,
-                      goog.asserts.assert(opt_weight),
-                      1
-                    );
-                });
-            });
-            goog.object.forEach(succ, function(data) {
-                goog.object.forEach(data, function(d) {
-                    sum += +goog.object.get(
-                      d,
-                      goog.asserts.assert(opt_weight),
-                      1
-                    );
-                });
-            });
-
-            return [nd[0][0], sum];
-          }
-        ));
-    }
-};
-
->>>>>>> 46b771ec
 
 /**
  * Return an iterator for (node, in-degree).
@@ -677,60 +515,7 @@
  * @override
  * @export
  */
-<<<<<<< HEAD
 jsnx.classes.MultiDiGraph.prototype.in_degree_iter = jsnx.classes.DiGraph.prototype.id_degree_iter;
-=======
-jsnx.classes.MultiDiGraph.prototype.in_degree_iter = function(opt_nbunch, opt_weight) {
-    var nodes_nbrs;
-
-    if(!goog.isDefAndNotNull(opt_nbunch)) {
-        nodes_nbrs = jsnx.helper.iteritems(this['pred']);
-    }
-    else {
-        nodes_nbrs = /** @type {goog.iter.Iterator} */ (jsnx.helper.map(
-          this.nbunch_iter(opt_nbunch),
-          function(n) {
-              return [n, this['pred'][n]];
-          },
-          this
-        ));
-    }
-
-    if(!goog.isDefAndNotNull(opt_weight)) {
-        return /** @type {goog.iter.Iterator} */ (jsnx.helper.map(
-          nodes_nbrs,
-          function(nd) {
-              var sum = 0;
-              goog.object.forEach(nd[1], function(data) {
-                  sum += goog.object.getCount(data);
-              });
-              return [nd[0], sum];
-          }
-        ));
-    }
-    else {
-        // edge weighted graph - degree is sum of nbr edge weights
-        return /** @type {goog.iter.Iterator} */ (jsnx.helper.map(
-          nodes_nbrs,
-          function(nd) {
-              var sum = 0;
-
-              goog.object.forEach(nd[1], function(data) {
-                  goog.object.forEach(data, function(d) {
-                      sum += +goog.object.get(
-                        d,
-                        goog.asserts.assert(opt_weight),
-                        1
-                      );
-                  });
-              });
-
-              return [nd[0][0], sum];
-          }
-        ));
-    }
-};
->>>>>>> 46b771ec
 
 
 /**
@@ -762,61 +547,7 @@
  * @override
  * @export
  */
-<<<<<<< HEAD
 jsnx.classes.MultiDiGraph.prototype.out_degree_iter = jsnx.classes.DiGraph.prototype.out_degree_iter;
-=======
-jsnx.classes.MultiDiGraph.prototype.out_degree_iter = function(opt_nbunch, opt_weight) {
-    var nodes_nbrs;
-
-    if(!goog.isDefAndNotNull(opt_nbunch)) {
-        nodes_nbrs = jsnx.helper.iteritems(this['succ']);
-    }
-    else {
-        nodes_nbrs = /** @type {goog.iter.Iterator} */ (jsnx.helper.map(
-          this.nbunch_iter(opt_nbunch),
-          function(n) {
-              return [n, this['succ'][n]];
-          },
-          this
-        ));
-    }
-
-    if(!goog.isDefAndNotNull(opt_weight)) {
-        return /** @type {goog.iter.Iterator} */ (jsnx.helper.map(
-          nodes_nbrs,
-          function(nd) {
-              var sum = 0;
-              goog.object.forEach(nd[1], function(data) {
-                  sum += goog.object.getCount(data);
-              });
-              return [nd[0], sum];
-          }
-        ));
-    }
-    else {
-        // edge weighted graph - degree is sum of nbr edge weights
-        return /** @type {goog.iter.Iterator} */ (jsnx.helper.map(
-          nodes_nbrs,
-          function(nd) {
-              var sum = 0;
-
-              goog.object.forEach(nd[1], function(data) {
-                  goog.object.forEach(data, function(d) {
-                      sum += +goog.object.get(
-                          d,
-                          goog.asserts.assert(opt_weight),
-                          1
-                      );
-                  });
-              });
-
-              return [nd[0][0], sum];
-          }
-        ));
-    }
-};
-
->>>>>>> 46b771ec
 
 /**
  * Return True if graph is a multigraph, False otherwise.
@@ -914,28 +645,12 @@
     var u, v;
 
     if(opt_reciprocal) {
-<<<<<<< HEAD
         goog.iter.forEach(this.edges_iter(null, true, true), 
                 function(entry) {
                     if (self.has_edge(entry[0], entry[1], entry[2])){
                         N.add_edge_(entry[0],entry[1], entry[2],
                                 jsnx.helper.deepcopy(entry[3]));
                     }});
-=======
-        H.add_edges_from(jsnx.helper.nested_chain(this.adjacency_iter(), function(nd) {
-            u = nd[0];
-            return jsnx.helper.iteritems(nd[1]);
-        }, function(nbrd) {
-            v = nbrd[0];
-            return jsnx.helper.iteritems(nbrd[1]);
-        }, 
-        /** @this {jsnx.classes.MultiGraph} */
-        goog.bind(function(keydictd) {
-            if (this.has_edge(v, u, keydictd[0])) {
-                return [u, v, keydictd[0], jsnx.helper.deepcopy(keydictd[1])];
-            }
-        }, /** @type {jsnx.classes.MultiGraph} */ (this))));
->>>>>>> 46b771ec
     }
     else {
         H.add_edges_from(goog.iter.map(this.edges_iter(null,true,true), 
@@ -1034,25 +749,12 @@
     var H;
 
     if(opt_copy) {
-<<<<<<< HEAD
         H = new this.constructor(null, this.graph_);
         H.name('Reverse of (' + this.name() + ')');
         H.add_nodes_from(this.nodes_iter(true));
         H.add_edges_from(goog.iter.map(this.edges_iter(true, true), function(ed) {
             return [ed[1], ed[0], ed[2], jsnx.helper.deepcopy(ed[3])];
         }));
-=======
-        H = new this.constructor(null, {name: 'Reverse of (' + this.name() + ')'});
-        H.add_nodes_from(this);
-        H.add_edges_from(goog.iter.map(
-          this.edges_iter(null, true, true),
-          function(ed) {
-              return [ed[1], ed[0], ed[2], jsnx.helper.deepcopy(ed[3])];
-          }
-        ));
-        H['graph'] = jsnx.helper.deepcopy(this['graph']);
-        H['node'] = jsnx.helper.deepcopy(this['node']);
->>>>>>> 46b771ec
     }
     else {
         var this_pred = this.pred_,
