'use strict';
goog.provide('jsnx.classes.DiGraph');

goog.require('goog.object');
goog.require('jsnx.convert');
goog.require('jsnx.exception');
goog.require('jsnx.classes.Graph');
goog.require('jsnx.classes.HashMap');

/**
 * Base class for directed graphs.
 *
 * A DiGraph stores nodes and edges with optional data, or attributes.
 *
 * DiGraphs hold directed edges.  Self loops are allowed but multiple
 * (parallel) edges are not.
 *
 * Nodes can be arbitrary (hashable) Python objects with optional
 * key/value attributes.
 *
 * Edges are represented as links between nodes with optional
 * key/value attributes.
 *
 * @see jsnx.classes.Graph
 * @see jsnx.classes.MultiGraph
 * @see jsnx.classes.MultiDiGraph
 *
 * @param {?=} opt_data 
 *      Data to initialize graph.  If data=None (default) an empty
 *      graph is created.  The data can be an edge list, or any
 *      NetworkX graph object.
 *
 * @param {Object=} opt_attr 
 *       Attributes to add to graph as key=value pairs.
 *
 * WARNING: If only {@code opt_attr} is provided, it will be interpreted as
 * {@code opt_data}, since both arguments can be of the same type. Hence you
 * have to pass {@code null} explicitly:
 *
 * var G = new jsnx.DiGraph(null, {name: 'test'});
 *
 * @extends jsnx.classes.Graph
 * @constructor
 * @export
 */
jsnx.classes.DiGraph = function(opt_data, opt_attr) {
    // makes it possible to call jsnx.Graph without new
    if(!(this instanceof jsnx.classes.DiGraph)) {
        return new jsnx.classes.DiGraph(opt_data, opt_attr);
    }
    // load graph attributes (must be afte convert)
    goog.object.extend(this.graph_, opt_attr || {});

    this.graph_ = {}; // dictionary for graph attributes
    this.nodes_ = this.newNodeMap_(); // dictionary for node attributes
    // We store two adjacency lists:
    // the  predecessors of node n are stored in the dict self.pred
    // the successors of node n are stored in the dict self.succ=self.adj
    this.adj_ = this.newNodeMap_();  // empty adjacency dictionary
    this.pred_ = this.newNodeMap_(); // predecessor
    this.succ_ = this.adj_; // successor

    //attempt to load graph with data
    if(goog.isDefAndNotNull(opt_data)) {
        jsnx.convert.to_networkx_graph(opt_data, this);
    }
};
goog.exportSymbol('jsnx.DiGraph', jsnx.classes.DiGraph);
goog.inherits(jsnx.classes.DiGraph, jsnx.classes.Graph);


/**
 * Holds the graph type (class) name for information.
 * This is compatible to Pythons __name__ property.
 *
 * @type {string}
 */
jsnx.classes.DiGraph['__name__'] = 'DiGraph';


/**
<<<<<<< HEAD
 * @type {!jsnx.NodeMap}
=======
 * @dict
>>>>>>> 46b771ec
 */
jsnx.classes.DiGraph.prototype.pred_ = null;


/**
<<<<<<< HEAD
 * @type {!jsnx.NodeMap}
=======
 * @dict
>>>>>>> 46b771ec
 */
jsnx.classes.DiGraph.prototype.succ_ = null;


/**
 * @return {!jsnx.NodeMap}
 */
jsnx.classes.DiGraph.prototype.pred = function(n){
    if (goog.isDefAndNotNull(n)){
        return this.pred_.get(n);
    }else{
        return this.pred_;
    }
};


/**
 * @type {!Object}
 */
jsnx.classes.DiGraph.prototype.succ = function(n){
    if (goog.isDefAndNotNull(n)){
        return this.succ_.get(n);
    }else{
        return this.succ_;
    }
};


/**
 * @protected
 * @override
 */
<<<<<<< HEAD
jsnx.classes.DiGraph.prototype.add_node_impl = function(n, opt_attr_dict) {

    if (goog.isDefAndNotNull(opt_attr_dict)){
        opt_attr_dict = {};
    }
    if(!this.nodes_.containsKey(n)) {
        this.succ_.set(n,this.newNodeMap_());
        this.pred_.set(n,this.newNodeMap_());
        this.nodes_.set(n,opt_attr_dict);
    }
    else { // update attr even if node already exists
        goog.object.extend(this.node(n), opt_attr_dict);
    }
=======
jsnx.classes.DiGraph.prototype.add_nodes_from = function(nodes, opt_attr) {
    var newnode, nn, ndict, newdict, olddict;

    if (!goog.isDefAndNotNull(opt_attr)) {
      opt_attr = {};
    }

    // if an object, only iterate over the keys
    jsnx.helper.forEach(jsnx.helper.iter(nodes), function(n) {
        newnode = !goog.object.containsKey(this['succ'], n);

        // test whether n is a (node, attr) tuple
        if (goog.isArray(n)) {
            nn = n[0];
            ndict = n[1];

            if (!goog.object.containsKey(this['succ'], nn)) {
                this['succ'][nn] = {};
                this['pred'][nn] = {};
                newdict = goog.object.clone(/** @type {!Object} */ (opt_attr));
                goog.object.extend(newdict, ndict);
                this['node'][nn] = newdict;
            }
            else {
                olddict = this['node'][nn];
                goog.object.extend(olddict, opt_attr, ndict);
            }
            return; // continue next iteration
        }
        if (newnode) {
            this['succ'][n] = {};
            this['pred'][n] = {};
            this['node'][n] = goog.object.clone(/** @type {!Object} */ (opt_attr));
        }
        else {
            goog.object.extend(this['node'][n], opt_attr);
        }
    }, this);
>>>>>>> 46b771ec
};


/**
 * Remove node n.
 *
 * Removes the node n and all adjacent edges.
 * Attempting to remove a non-existent node will raise an exception.
 *
 * @see #remove_nodes_from
 *
 * @param {jsnx.Node} n  A node in the graph
 *
 * @override
 * @protected
 */
jsnx.classes.DiGraph.prototype.remove_node_impl = function(n) {
    goog.iter.forEach(this.successors_iter(n), function(u) {
        this.pred(u).remove(n); // remove all edges n-u in digraph
    }, this);
    this.succ_.remove(n); // remove node from succ
    goog.iter.forEach(this.predecessors_iter(n), function(u) {
        this.succ(u).remove(n); // remove all edges u-n in digraph
    }, this);
    this.pred_.remove(n); // remove node from pred

    this.nodes_.remove(n);
};



/**
 * Add an edge between u and v.
 *
 * The nodes u and v will be automatically added if they are
 * not already in the graph.
 * 
 * Edge attributes can be specified with keywords or by providing
 * a dictionary with key/value pairs.
 *
 * @see #add_edges_from
 *
 * Note: Adding an edge that already exists updates the edge data.
 * 
 *       Many NetworkX algorithms designed for weighted graphs use as
 *       the edge weight a numerical value assigned to a keyword
 *       which by default is 'weight'.
 *
 * @param {jsnx.Node} u Node
 * @param {jsnx.Node} v Node
 * @param {Object=} opt_attr_dict Dictionary of edge attributes.
 *      Key/value pairs will update existing data associated with the edge.
 *
 * @override
 * @protected
 */
jsnx.classes.DiGraph.prototype.add_edge_impl = function(u, v, opt_attr_dict) {
    opt_attr_dict = opt_attr_dict || {};

    // add nodes
    this.add_node(u);
    this.add_node(v);

    var edges = this.succ(u);
    var datadict = {};
    // add the edge
<<<<<<< HEAD
    if (edges.containsKey(v)){
        datadict = edges.get(v);
        goog.object.extend(datadict, opt_attr_dict);
    }else {
        goog.object.extend(datadict, opt_attr_dict);
        this.succ(u).set(v,datadict);
        this.pred(v).set(u,datadict);
=======
    var datadict = goog.object.get(this['adj'][u], ''+v, {});
    goog.object.extend(datadict, opt_attr_dict);
    this['succ'][u][v] = datadict;
    this['pred'][v][u] = datadict;
};


/**
 * Add all the edges in ebunch.
 *
 * Notes: 
 * Adding the same edge twice has no effect but any edge data
 * will be updated when each duplicate edge is added.
 *
 * @see #add_edge
 * @see #add_weighted_edges_from
 *
 * @param {?} ebunch container of edges
 *      Each edge given in the container will be added to the
 *      graph. The edges must be given as as 2-tuples (u,v) or
 *      3-tuples (u,v,d) where d is a dictionary containing edge data.
 *
 * @param {Object=} opt_attr_dict Dictionary of edge attributes.
 *      Dictionary of edge attributes.  Key/value pairs will
 *      update existing data associated with each edge.
 *
 * @override
 * @export
 */
jsnx.classes.DiGraph.prototype.add_edges_from = function(ebunch, opt_attr_dict) {
    opt_attr_dict = opt_attr_dict || {};

    if (goog.typeOf(opt_attr_dict) !== 'object') {
        throw new jsnx.exception.JSNetworkXError(
            'The attr_dict argument must be an object.'
        );
>>>>>>> 46b771ec
    }
};

/**
 * 
 * @param u
 * @param v
 * @protected
 * @override
 */
jsnx.classes.DiGraph.prototype.remove_edge_impl = function(u, v) {
    if (this.has_node_(u) && this.has_node_(v)) {
        this.succ(u).remove(v);
        this.pred(v).remove(u);
    }
};


/**
 * Remove all edges specified in ebunch.
 *
 * Notes: Will fail silently if an edge in ebunch is not in the graph.
 *
 * @param {?} ebunch 1list or container of edge tuples
 *      Each edge given in the list or container will be removed
 *      from the graph. The edges can be:
 *          - 2-tuples (u,v) edge between u and v.
 *          - 3-tuples (u,v,k) where k is ignored.
 *
 * @override
 * @export
 */
jsnx.classes.DiGraph.prototype.remove_edges_from = jsnx.classes.Graph.prototype.remove_edges_from;


/**
 * Return True if node u has successor v.
 *
 * This is true if graph has the edge u->v.
 *
 * @param {jsnx.Node} u Node
 * @param {jsnx.Node} v Node
 *
 * @return {boolean} True if node u has successor v
 *
 * @export
 */
jsnx.classes.DiGraph.prototype.has_successor = function(u, v) {
    return this.has_node(u) &&
            this.succ(u).containsKey(v);
};


/**
 * Return True if node u has predecessor v.
 *
 * This is true if graph has the edge u<-v.
 *
 * @param {jsnx.Node} u Node
 * @param {jsnx.Node} v Node
 *
 * @return {boolean} True if node u has predecessor v
 *
 * @export
 */
jsnx.classes.DiGraph.prototype.has_predecessor = function(u, v) {
    return this.has_node(u) &&
            this.pred(u).containsKey(v);
};


/**
 * Return an iterator over successor nodes of n.
 *
 * {@code neighbors_iter()} and {@code successors_iter()} are the same.
 *
 * @param {jsnx.Node} n Node
 *
 * @return {!goog.iter.Iterator} Iterator over successor nodes of n
 *
 * @export
 */
jsnx.classes.DiGraph.prototype.successors_iter = jsnx.classes.Graph.prototype.neighbors_iter;


/**
 * Return an iterator over predecessor nodes of n.
 *
 * @param {jsnx.Node} n Node
 *
 * @return {!goog.iter.Iterator} Iterator over predecessor nodes of n
 *
 * @export
 */
jsnx.classes.DiGraph.prototype.predecessors_iter = function(n) {
    if(!this.has_node(n)) {
        throw new jsnx.exception.JSNetworkXError(
             'The node ' + n + ' is not in the digraph.'
        );
    }

    return this.pred(n).getKeyIterator();
};


/**
 * Return a list of successor nodes of n.
 *
 * {@code neighbors()} and {@code successors()} are the same.
 *
 * @param {jsnx.Node} n Node
 *
 * @return {!Array} List of successor nodes of n
 *
 * @export
 */
<<<<<<< HEAD
jsnx.classes.DiGraph.prototype.successors = jsnx.classes.Graph.prototype.neighbors;
=======
jsnx.classes.DiGraph.prototype.successors = function(n) {
    if(!goog.object.containsKey(this['succ'], n)) {
        throw new jsnx.exception.JSNetworkXError(
             'The node ' + n + ' is not in the digraph.'
        );
    }

    return /** @type {!Array} */ (jsnx.helper.toArray(this['succ'][n]));
};
>>>>>>> 46b771ec


/**
 * Return list of predecessor nodes of n.
 *
 * @param {jsnx.Node} n Node
 *
 * @return {!Array} List of predecessor nodes of n
 *
 * @export
 */
jsnx.classes.DiGraph.prototype.predecessors = function(n) {
    if(!this.has_node(n)) {
        throw new jsnx.exception.JSNetworkXError(
             'The node ' + n + ' is not in the digraph.'
        );
    }

<<<<<<< HEAD
    return this.pred(n).getKeys();
=======
    return /** @type {!Array} */ (jsnx.helper.toArray(this['pred'][n]));
>>>>>>> 46b771ec
};


// digraph definitions
/**
 * @see #successors
 *
 * @override
 * @export
 */
jsnx.classes.DiGraph.prototype.neighbors = jsnx.classes.Graph.prototype.neighbors;

/**
 * @see #successors_iter
 *
 * @override
 * @export
 */
jsnx.classes.DiGraph.prototype.neighbors_iter = jsnx.classes.Graph.prototype.neighbors_iter;


<<<<<<< HEAD
jsnx.classes.DiGraph.prototype.edges_iter = function(opt_nbunch, opt_data) {
    return this.generate_edges_iter(opt_nbunch,opt_data,true,false);
=======
/**
 * Return an iterator over the edges.
 *
 * Edges are returned as tuples with optional data
 * in the order (node, neighbor, data).
 *
 * @see #edges
 *
 * Note:
 *
 *      Nodes in nbunch that are not in the graph will be (quietly) ignored.
 * 
 * @param {?jsnx.NodeContainer=} opt_nbunch A container of nodes.
 *       The container will be iterated through once.
 *
 * @param {?boolean=} opt_data  
 *      If True, return edge attribute dict in 3-tuple (u,v,data).
 *
 * @return {!goog.iter.Iterator} An iterator of (u,v) or (u,v,d) tuples of edges.
 *
 * @override
 * @export
 */
jsnx.classes.DiGraph.prototype.edges_iter = function(opt_nbunch, opt_data) {
     // handle calls with opt_data being the only argument
    if (goog.isBoolean(opt_nbunch)) {
        opt_data = /** @type {boolean} */ (opt_nbunch);
        opt_nbunch = null;
    }

    var nodes_nrbs, n, nbr;

    if(!goog.isDefAndNotNull(opt_nbunch)) {
        nodes_nrbs = jsnx.helper.items(this['adj']);
    }
    else {
        nodes_nrbs = /** @type {goog.iter.Iterable} */ (jsnx.helper.map(
            this.nbunch_iter(opt_nbunch), 
            function(n) {
              return [n, this['adj'][n]];
            }, 
            this
        ));
    }

    if(opt_data) {
        return jsnx.helper.nested_chain(nodes_nrbs, function(nd) {
            n = nd[0];
            nbr = nd[1];
            return jsnx.helper.iteritems(nbr);
        }, function(nbrd) {
            return [n, nbrd[0], nbrd[1]];
        });
    }
    else {
        return jsnx.helper.nested_chain(nodes_nrbs, function(nd) {
            n = nd[0];
            nbr = nd[1];
            return jsnx.helper.iteritems(nbr);
        }, function(nbrd) {
            return [n, nbrd[0]];
        });
    }
>>>>>>> 46b771ec
};
/**
 * @see #edges_iter
 * @export
 */
jsnx.classes.DiGraph.prototype.out_edges_iter = jsnx.classes.DiGraph.prototype.edges_iter;


/**
 * @see jsnx.Graph#edges
 * @export
 */
jsnx.classes.DiGraph.prototype.out_edges = jsnx.classes.Graph.prototype.edges;



/**
 * Return an iterator of (node, adjacency dict) tuples for all nodes.
 *
 *
 * @param {jsnx.NodeContainer=} opt_nbunch A container of nodes.
 *      The container will be iterated through once.
 *      
 * @param {boolean=} opt_pred If true, returns predecessor node map
 *       
 * @param {boolean=} opt_succ If true, returns successor node map
 *
 * @return {!goog.iter.Iterator} An array of (node, edge_dictionary) or
 *      if both predecessors and successors are requested, 
 *      (node, [outgoing_dictionary, incoming_dictionary])
 *      for all nodes in the graph.
 * @export
 */
jsnx.classes.DiGraph.prototype.adjacency_iter = function(opt_nbunch, 
        opt_pred,opt_succ) {
    var iter = null;
    var include_pred = false, include_succ = true;
    if (goog.isDefAndNotNull(opt_pred)) {
        include_pred = opt_pred;
    } 
    if (goog.isDefAndNotNull(opt_succ)){
        include_succ = opt_succ;
    }
    if (include_pred) {// only predecessors
        iter = this.generate_adjacency_iter(this.pred_,opt_nbunch);
        if (include_succ) { // both
            iter = jsnx.helper.zip(iter,
                    this.generate_adjacency_iter(this.succ_,opt_nbunch));
        }
    } else {
        if (include_succ) { // only successors
            iter = this.generate_adjacency_iter(this.succ_,opt_nbunch);
        }else {
            
        }
        
    }
    return iter;
};


/**
 * Return an iterator over the incoming edges.
 *
 * @see #edges_iter
 *
 * 
 * @param {?jsnx.NodeContainer=} opt_nbunch A container of nodes.
 *       The container will be iterated through once.
 *
 * @param {?boolean=} opt_data  
 *      If True, return edge attribute dict in 3-tuple (u,v,data).
 *
 * @return {!goog.iter.Iterator} An iterator of (u,v) or (u,v,d) tuples of 
 *      incoming edges.
 *
 * @export
 */
jsnx.classes.DiGraph.prototype.in_edges_iter = function(opt_nbunch, opt_data) {
    return this.generate_edges_iter(opt_nbunch,opt_data,true,false);
};

/**
 * 
 * @private
 */
jsnx.classes.DiGraph.prototype.generate_edges_iter = function(opt_nbunch, 
        opt_data, opt_pred, opt_succ) {
    // handle calls with opt_data being the only argument
    if (goog.isBoolean(opt_nbunch)) {
        opt_data = /** @type {boolean} */ (opt_nbunch);
        opt_nbunch = null;
    }
<<<<<<< HEAD
    var include_pred = false, include_succ = true;
    if (goog.isDefAndNotNull(opt_pred)) {
        include_pred = opt_pred;
    } 
    if (goog.isDefAndNotNull(opt_succ)){
        include_succ = opt_succ;
    }
    
    if (include_pred && include_succ){
        throw new Error("Why are you iterating over both directions?");
    }
    
    var visit;
    if (opt_data) {
        if (include_succ) {
            visit = function(n, nbrd) {
                return [ n, nbrd[0], nbrd[1] ];
            };
        } else {
            visit = function(n, nbrd) {
                return [ nbrd[0], n, nbrd[1] ];
            };
        }
    } else {
        if (include_succ) {
            visit = function(n, nbrd) {
                return [ n, nbrd[0] ];
            };
        } else {
            visit = function(n, nbrd) {
                return [ nbrd[0], n ];
            };
        }
=======

    var nodes_nrbs, n;

    if(!goog.isDefAndNotNull(opt_nbunch)) {
        nodes_nrbs = jsnx.helper.items(this['pred']);
    }
    else {
        nodes_nrbs = /** @type goog.iter.Iterator */ (jsnx.helper.map(
            this.nbunch_iter(opt_nbunch),
            function(n) {
              return [n, this['pred'][n]];
          },
          this
        ));
>>>>>>> 46b771ec
    }
    
    var n = null;

    var nodes_nrbs = this.adjacency_iter(opt_nbunch, include_pred,include_succ);
    
        return jsnx.helper.nested_chain(nodes_nrbs, function(nd) {
            n = nd[0];
            if (include_succ && include_pred){
                n = nd[0][0]
                return goog.iter.chain.apply(this,goog.array.map(nd,
                        function(nadj){
                            return nadj[1].getEntryIterator();
                }));
            }else {
                return nd[1].getEntryIterator();
            }
        }, function(nbrd) {
            visit(n,nbrd);
        });
};


/**
 * Return a list of the incoming edges.
 *
 * @see #edges
 *
 * @param {jsnx.NodeContainer} opt_nbunch A container of nodes.
 *       The container will be iterated through once.
 *
 * @param {boolean} opt_data  
 *      If True, return edge attribute dict in 3-tuple (u,v,data).
 *
 * @return {!Array} A list of incoming edges
 *
 * @export
 */
jsnx.classes.DiGraph.prototype.in_edges = function(opt_nbunch, opt_data) {
<<<<<<< HEAD
    return goog.iter.toArray(this.in_edges_iter(opt_nbunch, opt_data));
=======
    return /** @type {!Array} */ (jsnx.helper.toArray(
        this.in_edges_iter(opt_nbunch, opt_data)
    ));
>>>>>>> 46b771ec
};


/**
 * Return an iterator for (node, degree).
 *
 * The node degree is the number of edges adjacent to the node.
 *
 * @see #degree
 * @see #in_degree
 * @see #out_degree
 * @see #in_degree_iter
 * @see #out_degree_iter
 *
 *
 * @param {(jsnx.Node|jsnx.NodeContainer)=} opt_nbunch  A container of nodes.
 *       The container will be iterated through once.
 *
 * @param {string=} opt_weight 
 *       The edge attribute that holds the numerical value used 
 *       as a weight.  If None, then each edge has weight 1.
 *       The degree is the sum of the edge weights adjacent to the node.
 *
 *
 * WARNING: Since both parameters are optional, and the weight attribute
 * name could be equal to a node name, nbunch as to be set to null explicitly
 * to use the second argument as weight attribute name.
 *
 * @return {!goog.iter.Iterator}  The iterator returns two-tuples of (node, degree).
 *
 * @override
 * @export
 */
jsnx.classes.DiGraph.prototype.degree_iter = function(opt_nbunch, opt_weight) {
<<<<<<< HEAD
    return this.generate_degree_iter(opt_nbunch,opt_weight, true, true);
=======
    var nodes_nbrs;

    if(!goog.isDefAndNotNull(opt_nbunch)) {
        nodes_nbrs = jsnx.helper.zip(jsnx.helper.iteritems(this['succ']),
                                     jsnx.helper.iteritems(this['pred']));
    }
    else {
        nodes_nbrs = jsnx.helper.zip(
            jsnx.helper.map(this.nbunch_iter(opt_nbunch), function(n) {
                return [n, this['succ'][n]];
            }, this),
            jsnx.helper.map(this.nbunch_iter(opt_nbunch), function(n) {
                return [n, this['pred'][n]];
            }, this)
        );
    }

    if(!goog.isString(opt_weight)) {
        return /** @type {!goog.iter.Iterator} */ (jsnx.helper.map(
            nodes_nbrs, 
            function(nd) {
                return [
                    nd[0][0], 
                    jsnx.helper.len(nd[0][1]) + jsnx.helper.len(nd[1][1])
                ];
            }
        ));
    }
    else {
        // edge weighted graph - degree is sum of edge weights
        return /** @type {!goog.iter.Iterator} */ (jsnx.helper.map(
          nodes_nbrs, 
          function(nd) {
            var succ = nd[0][1],
                pred = nd[1][1],
                sum = 0, nbr;

                for(nbr in succ) {
                    sum += +goog.object.get(
                        succ[nbr],
                        /** @type {!string} */ (opt_weight),
                        1
                    );
                }

                for(nbr in pred) {
                    sum += +goog.object.get(
                        pred[nbr],
                        /** @type {!string} */ (opt_weight),
                        1
                    );
                }

            return [nd[0][0], sum];
          }
        ));
    }
>>>>>>> 46b771ec
};


/**
 * Return an iterator for (node, in-degree).
 *
 * The node in-degree is the number of edges pointing in to the node.
 *
 * @see #degree
 * @see #in_degree
 * @see #out_degree
 * @see #out_degree_iter
 *
 * @param {(jsnx.Node|jsnx.NodeContainer)=} opt_nbunch  A container of nodes.
 *       The container will be iterated through once.
 *
 * @param {string=} opt_weight 
 *       The edge attribute that holds the numerical value used 
 *       as a weight.  If None, then each edge has weight 1.
 *       The degree is the sum of the edge weights adjacent to the node.
 *
 *
 * WARNING: Since both parameters are optional, and the weight attribute
 * name could be equal to a node name, nbunch as to be set to null explicitly
 * to use the second argument as weight attribute name.
 *
 * @return {goog.iter.Iterator}  The iterator returns two-tuples of (node, in-degree).
 *
 * @export
 */
jsnx.classes.DiGraph.prototype.in_degree_iter = function(opt_nbunch, opt_weight) {
<<<<<<< HEAD
    return this.generate_degree_iter(opt_nbunch,opt_weight,true,false);
};
/**
 * 
 * @param {Array.<jsnx.NodeMap>} edges_arr An array of NodeMap edge maps
 * @param {jsnx.NodeContainer} opt_nbunch  A container of nodes.
 *       The container will be iterated through once.
 *
 * @param {string} opt_weight 
 *       The edge attribute that holds the numerical value used 
 *       as a weight.  If None, then each edge has weight 1.
 *       The degree is the sum of the edge weights adjacent to the node.
 *
 *
 * WARNING: Since both parameters are optional, and the weight attribute
 * name could be equal to a node name, nbunch as to be set to null explicitly
 * to use the second argument as weight attribute name.
 *
 * @return {goog.iter.Iterator}  The iterator returns two-tuples of (node, in-degree).
 *
 */
jsnx.classes.DiGraph.prototype.generate_degree_iter = function(opt_nbunch,
        opt_weight, opt_pred, opt_succ) {
    var nodes_nbrs = null;
    var include_pred = false, include_succ = true;
    if (goog.isDefAndNotNull(opt_pred)) {
        include_pred = opt_pred;
    } 
    if (goog.isDefAndNotNull(opt_succ)){
        include_succ = opt_succ;
    }
    
    node_nbrs = this.adjacency_iter(opt_nbunch, include_pred, include_succ);
    
    var gen_accum = jsnx.classes.Graph.count_edges;
    if(opt_weight) {
        gen_accum = jsnx.classes.Graph.sum_weights;
    }
    return goog.iter.map(nodes_nbrs, function(nd) {
            var sum = 0, n;
            var accum = gen_accum(nd[0], opt_weight);
            if (include_pred && include_succ){ // edge data is an array of tuples
                n = nd[0][0];
                sum = accum(0, nd[0][1]) + accum(0, nd[1][1]);
            }else {
                n = nd[0]
                sum = accum(sum,nd[1]);
            }
            return [n, sum];
        });
    
=======
    var nodes_nbrs;

    if(!goog.isDefAndNotNull(opt_nbunch)) {
        nodes_nbrs = jsnx.helper.iteritems(this['pred']);
    }
    else {
        nodes_nbrs = /** @type {goog.iter.Iterator} */ (jsnx.helper.map(
          this.nbunch_iter(opt_nbunch),
          function(n) {
              return [n, this['pred'][n]];
          }, this
        ));
    }

    if(!goog.isDefAndNotNull(opt_weight)) {
        return /** @type {goog.iter.Iterator} */ (jsnx.helper.map(
            nodes_nbrs,
            function(nd) {
                return [nd[0], goog.object.getCount(nd[1])];
            }
        ));
    }
    else {
        return /** @type {goog.iter.Iterator} */ (jsnx.helper.map(
          nodes_nbrs,
          function(nd) {
            var sum = 0, ndbrs = nd[1];
            for(var u in ndbrs) {
                sum += +goog.object.get(
                  ndbrs[u],
                  /** @type {!string} */ (opt_weight),
                  1
                );
            }
            return [nd[0], sum];
          }
        ));
    }
>>>>>>> 46b771ec
};


/**
 * Return an iterator for (node, out-degree).
 *
 * The node out-degree is the number of edges pointing in to the node.
 *
 * @see #degree
 * @see #in_degree
 * @see #out_degree
 * @see #in_degree_iter
 *
 * @param {jsnx.NodeContainer=} opt_nbunch  A container of nodes.
 *       The container will be iterated through once.
 *
 * @param {string=} opt_weight 
 *       The edge attribute that holds the numerical value used 
 *       as a weight.  If None, then each edge has weight 1.
 *       The degree is the sum of the edge weights adjacent to the node.
 *
 *
 * WARNING: Since both parameters are optional, and the weight attribute
 * name could be equal to a node name, nbunch as to be set to null explicitly
 * to use the second argument as weight attribute name.
 *
 * @return {goog.iter.Iterator}  The iterator returns two-tuples of (node, out-degree).
 * @export
 */
jsnx.classes.DiGraph.prototype.out_degree_iter = function(opt_nbunch, opt_weight) {
<<<<<<< HEAD
    return this.generate_degree_iter(opt_nbunch,opt_weight, false, true);
=======
    var nodes_nbrs;

    if(!goog.isDefAndNotNull(opt_nbunch)) {
        nodes_nbrs = jsnx.helper.iteritems(this['succ']);
    }
    else {
        nodes_nbrs = /** @type {goog.iter.Iterator} */ (jsnx.helper.map(
            this.nbunch_iter(opt_nbunch),
            function(n) {
                return [n, this['succ'][n]];
            },
            this
        ));
    }

    if(!goog.isDefAndNotNull(opt_weight)) {
        return /** @type {goog.iter.Iterator} */ (jsnx.helper.map(
            nodes_nbrs,
            function(nd) {
                return [nd[0], goog.object.getCount(nd[1])];
            }
        ));
    }
    else {
        return /** @type {goog.iter.Iterator} */ (jsnx.helper.map(
          nodes_nbrs,
          function(nd) {
            var sum = 0, ndbrs = nd[1];
            for(var u in ndbrs) {
                sum += +goog.object.get(
                  ndbrs[u],
                  /** @type {!string} */ (opt_weight),
                  1
                );
            }
            return [nd[0], sum];
          }
        ));
    }
>>>>>>> 46b771ec
};


/**
 * Return the in-degree of a node or nodes.
 *
 * The node in-degree is the number of edges pointing in to the node.
 *
 * @see #degree
 * @see #out_degree
 * @see #in_degree_iter
 *
 *
 * @param {jsnx.NodeContainer=} opt_nbunch  A container of nodes.
 *       The container will be iterated through once.
 *
 * @param {string=} opt_weight 
 *       The edge attribute that holds the numerical value used 
 *       as a weight.  If None, then each edge has weight 1.
 *       The degree is the sum of the edge weights adjacent to the node.
 *
 *
 * WARNING: Since both parameters are optional, and the weight attribute
 * name could be equal to a node name, nbunch as to be set to null explicitly
 * to use the second argument as weight attribute name.
 *
 * @return {(number|Object)}
 *       A dictionary with nodes as keys and in-degree as values or
 *       a number if a single node is specified.
 *
 * @export
 */
jsnx.classes.DiGraph.prototype.in_degree = function(opt_nbunch, opt_weight) {
    if(goog.isDefAndNotNull(opt_nbunch) && this.has_node(opt_nbunch)) { 
        // return a single node
        return /** @type {number} */ (this.in_degree_iter(opt_nbunch, opt_weight).next()[1]);
    }
    else {
<<<<<<< HEAD
        var map = this.newNodeMap_();
        map.addAll(this.in_degree_iter(opt_nbunch, opt_weight));
        return map;
=======
        return /** @type {Object} */ (jsnx.helper.objectFromKV(this.in_degree_iter(opt_nbunch, opt_weight)));
>>>>>>> 46b771ec
    }
};


/**
 * Return the out-degree of a node or nodes.
 *
 * The node out-degree is the number of edges pointing out of the node.
 *
 * @see #degree
 * @see #out_degree
 * @see #in_degree_iter
 *
 *
 * @param {jsnx.NodeContainer=} opt_nbunch  A container of nodes.
 *       The container will be iterated through once.
 *
 * @param {string=} opt_weight 
 *       The edge attribute that holds the numerical value used 
 *       as a weight.  If None, then each edge has weight 1.
 *       The degree is the sum of the edge weights adjacent to the node.
 *
 *
 * WARNING: Since both parameters are optional, and the weight attribute
 * name could be equal to a node name, nbunch as to be set to null explicitly
 * to use the second argument as weight attribute name.
 *
 * @return {(number|Object)}
 *       A dictionary with nodes as keys and in-degree as values or
 *       a number if a single node is specified.
 *
 * @export
 */
jsnx.classes.DiGraph.prototype.out_degree = function(opt_nbunch, opt_weight) {
    if(goog.isDefAndNotNull(opt_nbunch) && this.has_node(opt_nbunch)) {
        // return a single node
        return /** @type {number} */ (this.out_degree_iter(opt_nbunch, opt_weight).next()[1]);
    }
    else {
<<<<<<< HEAD
        var map = this.newNodeMap_();
        map.addAll(this.out_degree_iter(opt_nbunch, opt_weight));
        return map;
=======
        return /** @type {Object} */ (jsnx.helper.objectFromKV(this.out_degree_iter(opt_nbunch, opt_weight)));
>>>>>>> 46b771ec
    }
};


/**
 * Remove all nodes and edges from the graph.
 *
 * This also removes the name, and all graph, node, and edge attributes.
 *
 * @override
 * @export
 */
jsnx.classes.DiGraph.prototype.clear = function() {
    this.succ_.clear();
    this.pred_.clear();
    this.nodes_.clear();
    goog.object.clear(this.graph_);
};


/**
 * Return True if graph is a multigraph, False otherwise.
 *
 * @return {boolean} True if graph is a multigraph, False otherwise.
 *
 * @override
 * @export
 */
jsnx.classes.DiGraph.prototype.is_multigraph = function() {
    return false;
};


/**
 * Return True if graph is directed, False otherwise.
 *
 * @return {boolean}  True if graph is directed, False otherwise.
 *
 * @override
 * @export
 */
jsnx.classes.DiGraph.prototype.is_directed = function() {
    return true;
};


/**
 * Return a directed copy of the graph.
 *
 * Notes:
 *
 *      This returns a "deepcopy" of the edge, node, and
 *      graph attributes which attempts to completely copy
 *      all of the data and references.
 *
 *      This is in contrast to the similar D = new DiGraph(G) which returns a
 *      shallow copy of the data.
 *
 * @return {!jsnx.classes.DiGraph} A deepcopy of the graph
 *
 * @override
 * @export
 */
jsnx.classes.DiGraph.prototype.to_directed = function() {
<<<<<<< HEAD
    var G = new jsnx.classes.DiGraph(null,this.graph_);
    G.add_nodes_from(goog.iter.map(this.nodes_iter(true),
            function(item){
                return [item[0], jsnx.helper.deepcopy(item[1])];
    })); 
    G.add_edges_from(goog.iter.map(this.edges_iter(undefined,true),
            function(item){
                return [item[0], item[1], jsnx.helper.deepcopy(item[2])];
    })); 
    return G;  
=======
    return jsnx.helper.deepcopy_instance(this);
>>>>>>> 46b771ec
};


/**
 * Return an undirected representation of the digraph.
 *
 * Notes:
 *
 * If edges in both directions (u,v) and (v,u) exist in the
 * graph, attributes for the new undirected edge will be a combination of
 * the attributes of the directed edges.  The edge data is updated
 * in the (arbitrary) order that the edges are encountered.  For
 * more customized control of the edge attributes use add_edge().
 *
 * This returns a "deepcopy" of the edge, node, and
 * graph attributes which attempts to completely copy
 * all of the data and references.
 *
 * This is in contrast to the similar G=DiGraph(D) which returns a
 * shallow copy of the data.
 *
 * @param {boolean=} opt_reciprocal 
 *      If True only keep edges that appear in both directions 
 *      in the original digraph. 
 *
 * @return {!jsnx.classes.Graph} 
 *      An undirected graph with the same name and nodes and
 *      with edge (u,v,data) if either (u,v,data) or (v,u,data)
 *      is in the digraph.  If both edges exist in digraph and
 *      their edge data is different, only one edge is created
 *      with an arbitrary choice of which edge data to use.
 *      You must check and correct for this manually if desired.
 *
 * @override
 * @export
 */
jsnx.classes.DiGraph.prototype.to_undirected = function(opt_reciprocal) {
    var H = new jsnx.classes.Graph();
    H.name(this.name());
    // Need to iter.map to make the deep copy
    H.add_nodes_from(goog.iter.map(this.nodes_iter(true),function(n){
        return [n[0],jsnx.helper.deepcopy(n[1])];
    }));

    var edge_iter;
    if(opt_reciprocal) {
        edge_iter = goog.iter.filter(this.edges_iter(true), 
                function(nd) {
            return this.has_edge(nd[1],nd[0]);
        }, this);
    }
    else {
         edge_iter = this.edges_iter(true);
    }
    // Need to iter.map to make the deep copy
    H.add_edges_from(goog.iter.map(edge_iter,function(edge){
        return [edge[0],edge[1],jsnx.helper.deepcopy(edge[2])];
    }));

    H.graph_ = jsnx.helper.deepcopy(this.graph_);
    return H;
};


/**
 * Return the reverse of the graph.
 *
 * The reverse is a graph with the same nodes and edges
 * but with the directions of the edges reversed.
 *
 * @param {boolean=} opt_copy (default=True)
 *      If True, return a new DiGraph holding the reversed edges.
 *      If False, reverse the reverse graph is created using
 *      the original graph (this changes the original graph).
 *
 * @return {!jsnx.classes.DiGraph} A copy of the graph or the graph itself
 *
 * @export
 */
jsnx.classes.DiGraph.prototype.reverse = function(opt_copy) {
    opt_copy = !goog.isDef(opt_copy) || opt_copy;
    
    /** @type {jsnx.DiGraph}*/
    var H;

    if(opt_copy) {
        H = new this.constructor(null, {name: 'Reverse of (' + this.name() + ')'});
<<<<<<< HEAD
        H.add_nodes_from(goog.iter.map(this.nodes_iter(true),function(n){
            return [n[0],jsnx.helper.deepcopy(n[1])];
        }));
        H.add_edges_from(goog.iter.map(this.edges_iter(true), function(ed) {
=======
        H.add_nodes_from(this);
        H.add_edges_from(jsnx.helper.map(this.edges_iter(null, true), function(ed) {
>>>>>>> 46b771ec
            return [ed[1], ed[0], jsnx.helper.deepcopy(ed[2])];
        }));
        H.graph_ = jsnx.helper.deepcopy(this.graph_);
    }
    else {
        var this_pred = this.pred_,
            this_succ = this.succ_;

        this.succ_ = this_pred;
        this.pred_ = this_succ;
        this.adj_ = this.succ_;
        H = this;
    }
    return H;
};


/**
 * Return the subgraph induced on nodes in nbunch.
 *
 * The induced subgraph of the graph contains the nodes in nbunch
 * and the edges between those nodes.
 *
 * Notes:
 *
 * The graph, edge or node attributes just point to the original graph.
 * So changes to the node or edge structure will not be reflected in
 * the original graph while changes to the attributes will.
 *
 * To create a subgraph with its own copy of the edge/node attributes use:
 * nx.Graph(G.subgraph(nbunch))
 *
 * If edge attributes are containers, a deep copy can be obtained using:
 * G.subgraph(nbunch).copy()
 *
 * For an inplace reduction of a graph to a subgraph you can remove nodes:
 * G.remove_nodes_from([ n in G if n not in set(nbunch)])
 *
 * @param {jsnx.NodeContainer} nbunch  
 *      A container of nodes which will be iterated through once.
 *
 * @return {jsnx.classes.DiGraph} A subgraph of the graph with the same edge attributes.
 *
 *
 * @override
 * @export
 */
jsnx.classes.DiGraph.prototype.subgraph = function(nbunch) {
    var bunch = this.nbunch_iter(nbunch);
    // create new graph and copy subgraph into it
    var H = new this.constructor(this.opts_),
        // namespace shortcuts for speed
        H_succ = H.succ_,
        H_nodes = H.nodes_,
        H_pred = H.pred_,
        this_succ = this.succ_;

    // add edges
    goog.iter.forEach(bunch, function(entry) {
        var u = entry[0],Hnbrs = H.newNodeMap_();
        H_succ.set(u, Hnbrs);
        goog.iter.forEach(this_succ.get(u).getEntryIterator(), 
                function(edge) {
            var v = edge[0];
            if(H_succ.containsKey(v)) {
                // add both representations of edge: u-v and v-u
                Hnbrs.set(v, edge[1]);
                H_pred.get(v).set(u,edge[1]);
            }
        });
    });

    goog.iter.forEach(H_adj.getKeyIterator(),function(n){
        H.add_node(n,this.node(n));        
    },this);

    return H;
};<|MERGE_RESOLUTION|>--- conflicted
+++ resolved
@@ -79,21 +79,13 @@
 
 
 /**
-<<<<<<< HEAD
  * @type {!jsnx.NodeMap}
-=======
- * @dict
->>>>>>> 46b771ec
  */
 jsnx.classes.DiGraph.prototype.pred_ = null;
 
 
 /**
-<<<<<<< HEAD
  * @type {!jsnx.NodeMap}
-=======
- * @dict
->>>>>>> 46b771ec
  */
 jsnx.classes.DiGraph.prototype.succ_ = null;
 
@@ -126,7 +118,6 @@
  * @protected
  * @override
  */
-<<<<<<< HEAD
 jsnx.classes.DiGraph.prototype.add_node_impl = function(n, opt_attr_dict) {
 
     if (goog.isDefAndNotNull(opt_attr_dict)){
@@ -140,46 +131,6 @@
     else { // update attr even if node already exists
         goog.object.extend(this.node(n), opt_attr_dict);
     }
-=======
-jsnx.classes.DiGraph.prototype.add_nodes_from = function(nodes, opt_attr) {
-    var newnode, nn, ndict, newdict, olddict;
-
-    if (!goog.isDefAndNotNull(opt_attr)) {
-      opt_attr = {};
-    }
-
-    // if an object, only iterate over the keys
-    jsnx.helper.forEach(jsnx.helper.iter(nodes), function(n) {
-        newnode = !goog.object.containsKey(this['succ'], n);
-
-        // test whether n is a (node, attr) tuple
-        if (goog.isArray(n)) {
-            nn = n[0];
-            ndict = n[1];
-
-            if (!goog.object.containsKey(this['succ'], nn)) {
-                this['succ'][nn] = {};
-                this['pred'][nn] = {};
-                newdict = goog.object.clone(/** @type {!Object} */ (opt_attr));
-                goog.object.extend(newdict, ndict);
-                this['node'][nn] = newdict;
-            }
-            else {
-                olddict = this['node'][nn];
-                goog.object.extend(olddict, opt_attr, ndict);
-            }
-            return; // continue next iteration
-        }
-        if (newnode) {
-            this['succ'][n] = {};
-            this['pred'][n] = {};
-            this['node'][n] = goog.object.clone(/** @type {!Object} */ (opt_attr));
-        }
-        else {
-            goog.object.extend(this['node'][n], opt_attr);
-        }
-    }, this);
->>>>>>> 46b771ec
 };
 
 
@@ -246,7 +197,6 @@
     var edges = this.succ(u);
     var datadict = {};
     // add the edge
-<<<<<<< HEAD
     if (edges.containsKey(v)){
         datadict = edges.get(v);
         goog.object.extend(datadict, opt_attr_dict);
@@ -254,44 +204,6 @@
         goog.object.extend(datadict, opt_attr_dict);
         this.succ(u).set(v,datadict);
         this.pred(v).set(u,datadict);
-=======
-    var datadict = goog.object.get(this['adj'][u], ''+v, {});
-    goog.object.extend(datadict, opt_attr_dict);
-    this['succ'][u][v] = datadict;
-    this['pred'][v][u] = datadict;
-};
-
-
-/**
- * Add all the edges in ebunch.
- *
- * Notes: 
- * Adding the same edge twice has no effect but any edge data
- * will be updated when each duplicate edge is added.
- *
- * @see #add_edge
- * @see #add_weighted_edges_from
- *
- * @param {?} ebunch container of edges
- *      Each edge given in the container will be added to the
- *      graph. The edges must be given as as 2-tuples (u,v) or
- *      3-tuples (u,v,d) where d is a dictionary containing edge data.
- *
- * @param {Object=} opt_attr_dict Dictionary of edge attributes.
- *      Dictionary of edge attributes.  Key/value pairs will
- *      update existing data associated with each edge.
- *
- * @override
- * @export
- */
-jsnx.classes.DiGraph.prototype.add_edges_from = function(ebunch, opt_attr_dict) {
-    opt_attr_dict = opt_attr_dict || {};
-
-    if (goog.typeOf(opt_attr_dict) !== 'object') {
-        throw new jsnx.exception.JSNetworkXError(
-            'The attr_dict argument must be an object.'
-        );
->>>>>>> 46b771ec
     }
 };
 
@@ -408,19 +320,7 @@
  *
  * @export
  */
-<<<<<<< HEAD
 jsnx.classes.DiGraph.prototype.successors = jsnx.classes.Graph.prototype.neighbors;
-=======
-jsnx.classes.DiGraph.prototype.successors = function(n) {
-    if(!goog.object.containsKey(this['succ'], n)) {
-        throw new jsnx.exception.JSNetworkXError(
-             'The node ' + n + ' is not in the digraph.'
-        );
-    }
-
-    return /** @type {!Array} */ (jsnx.helper.toArray(this['succ'][n]));
-};
->>>>>>> 46b771ec
 
 
 /**
@@ -438,12 +338,7 @@
              'The node ' + n + ' is not in the digraph.'
         );
     }
-
-<<<<<<< HEAD
     return this.pred(n).getKeys();
-=======
-    return /** @type {!Array} */ (jsnx.helper.toArray(this['pred'][n]));
->>>>>>> 46b771ec
 };
 
 
@@ -465,74 +360,8 @@
 jsnx.classes.DiGraph.prototype.neighbors_iter = jsnx.classes.Graph.prototype.neighbors_iter;
 
 
-<<<<<<< HEAD
 jsnx.classes.DiGraph.prototype.edges_iter = function(opt_nbunch, opt_data) {
     return this.generate_edges_iter(opt_nbunch,opt_data,true,false);
-=======
-/**
- * Return an iterator over the edges.
- *
- * Edges are returned as tuples with optional data
- * in the order (node, neighbor, data).
- *
- * @see #edges
- *
- * Note:
- *
- *      Nodes in nbunch that are not in the graph will be (quietly) ignored.
- * 
- * @param {?jsnx.NodeContainer=} opt_nbunch A container of nodes.
- *       The container will be iterated through once.
- *
- * @param {?boolean=} opt_data  
- *      If True, return edge attribute dict in 3-tuple (u,v,data).
- *
- * @return {!goog.iter.Iterator} An iterator of (u,v) or (u,v,d) tuples of edges.
- *
- * @override
- * @export
- */
-jsnx.classes.DiGraph.prototype.edges_iter = function(opt_nbunch, opt_data) {
-     // handle calls with opt_data being the only argument
-    if (goog.isBoolean(opt_nbunch)) {
-        opt_data = /** @type {boolean} */ (opt_nbunch);
-        opt_nbunch = null;
-    }
-
-    var nodes_nrbs, n, nbr;
-
-    if(!goog.isDefAndNotNull(opt_nbunch)) {
-        nodes_nrbs = jsnx.helper.items(this['adj']);
-    }
-    else {
-        nodes_nrbs = /** @type {goog.iter.Iterable} */ (jsnx.helper.map(
-            this.nbunch_iter(opt_nbunch), 
-            function(n) {
-              return [n, this['adj'][n]];
-            }, 
-            this
-        ));
-    }
-
-    if(opt_data) {
-        return jsnx.helper.nested_chain(nodes_nrbs, function(nd) {
-            n = nd[0];
-            nbr = nd[1];
-            return jsnx.helper.iteritems(nbr);
-        }, function(nbrd) {
-            return [n, nbrd[0], nbrd[1]];
-        });
-    }
-    else {
-        return jsnx.helper.nested_chain(nodes_nrbs, function(nd) {
-            n = nd[0];
-            nbr = nd[1];
-            return jsnx.helper.iteritems(nbr);
-        }, function(nbrd) {
-            return [n, nbrd[0]];
-        });
-    }
->>>>>>> 46b771ec
 };
 /**
  * @see #edges_iter
@@ -626,7 +455,6 @@
         opt_data = /** @type {boolean} */ (opt_nbunch);
         opt_nbunch = null;
     }
-<<<<<<< HEAD
     var include_pred = false, include_succ = true;
     if (goog.isDefAndNotNull(opt_pred)) {
         include_pred = opt_pred;
@@ -660,22 +488,6 @@
                 return [ nbrd[0], n ];
             };
         }
-=======
-
-    var nodes_nrbs, n;
-
-    if(!goog.isDefAndNotNull(opt_nbunch)) {
-        nodes_nrbs = jsnx.helper.items(this['pred']);
-    }
-    else {
-        nodes_nrbs = /** @type goog.iter.Iterator */ (jsnx.helper.map(
-            this.nbunch_iter(opt_nbunch),
-            function(n) {
-              return [n, this['pred'][n]];
-          },
-          this
-        ));
->>>>>>> 46b771ec
     }
     
     var n = null;
@@ -715,13 +527,7 @@
  * @export
  */
 jsnx.classes.DiGraph.prototype.in_edges = function(opt_nbunch, opt_data) {
-<<<<<<< HEAD
     return goog.iter.toArray(this.in_edges_iter(opt_nbunch, opt_data));
-=======
-    return /** @type {!Array} */ (jsnx.helper.toArray(
-        this.in_edges_iter(opt_nbunch, opt_data)
-    ));
->>>>>>> 46b771ec
 };
 
 
@@ -756,67 +562,7 @@
  * @export
  */
 jsnx.classes.DiGraph.prototype.degree_iter = function(opt_nbunch, opt_weight) {
-<<<<<<< HEAD
     return this.generate_degree_iter(opt_nbunch,opt_weight, true, true);
-=======
-    var nodes_nbrs;
-
-    if(!goog.isDefAndNotNull(opt_nbunch)) {
-        nodes_nbrs = jsnx.helper.zip(jsnx.helper.iteritems(this['succ']),
-                                     jsnx.helper.iteritems(this['pred']));
-    }
-    else {
-        nodes_nbrs = jsnx.helper.zip(
-            jsnx.helper.map(this.nbunch_iter(opt_nbunch), function(n) {
-                return [n, this['succ'][n]];
-            }, this),
-            jsnx.helper.map(this.nbunch_iter(opt_nbunch), function(n) {
-                return [n, this['pred'][n]];
-            }, this)
-        );
-    }
-
-    if(!goog.isString(opt_weight)) {
-        return /** @type {!goog.iter.Iterator} */ (jsnx.helper.map(
-            nodes_nbrs, 
-            function(nd) {
-                return [
-                    nd[0][0], 
-                    jsnx.helper.len(nd[0][1]) + jsnx.helper.len(nd[1][1])
-                ];
-            }
-        ));
-    }
-    else {
-        // edge weighted graph - degree is sum of edge weights
-        return /** @type {!goog.iter.Iterator} */ (jsnx.helper.map(
-          nodes_nbrs, 
-          function(nd) {
-            var succ = nd[0][1],
-                pred = nd[1][1],
-                sum = 0, nbr;
-
-                for(nbr in succ) {
-                    sum += +goog.object.get(
-                        succ[nbr],
-                        /** @type {!string} */ (opt_weight),
-                        1
-                    );
-                }
-
-                for(nbr in pred) {
-                    sum += +goog.object.get(
-                        pred[nbr],
-                        /** @type {!string} */ (opt_weight),
-                        1
-                    );
-                }
-
-            return [nd[0][0], sum];
-          }
-        ));
-    }
->>>>>>> 46b771ec
 };
 
 
@@ -848,7 +594,6 @@
  * @export
  */
 jsnx.classes.DiGraph.prototype.in_degree_iter = function(opt_nbunch, opt_weight) {
-<<<<<<< HEAD
     return this.generate_degree_iter(opt_nbunch,opt_weight,true,false);
 };
 /**
@@ -900,46 +645,6 @@
             return [n, sum];
         });
     
-=======
-    var nodes_nbrs;
-
-    if(!goog.isDefAndNotNull(opt_nbunch)) {
-        nodes_nbrs = jsnx.helper.iteritems(this['pred']);
-    }
-    else {
-        nodes_nbrs = /** @type {goog.iter.Iterator} */ (jsnx.helper.map(
-          this.nbunch_iter(opt_nbunch),
-          function(n) {
-              return [n, this['pred'][n]];
-          }, this
-        ));
-    }
-
-    if(!goog.isDefAndNotNull(opt_weight)) {
-        return /** @type {goog.iter.Iterator} */ (jsnx.helper.map(
-            nodes_nbrs,
-            function(nd) {
-                return [nd[0], goog.object.getCount(nd[1])];
-            }
-        ));
-    }
-    else {
-        return /** @type {goog.iter.Iterator} */ (jsnx.helper.map(
-          nodes_nbrs,
-          function(nd) {
-            var sum = 0, ndbrs = nd[1];
-            for(var u in ndbrs) {
-                sum += +goog.object.get(
-                  ndbrs[u],
-                  /** @type {!string} */ (opt_weight),
-                  1
-                );
-            }
-            return [nd[0], sum];
-          }
-        ));
-    }
->>>>>>> 46b771ec
 };
 
 
@@ -970,49 +675,7 @@
  * @export
  */
 jsnx.classes.DiGraph.prototype.out_degree_iter = function(opt_nbunch, opt_weight) {
-<<<<<<< HEAD
     return this.generate_degree_iter(opt_nbunch,opt_weight, false, true);
-=======
-    var nodes_nbrs;
-
-    if(!goog.isDefAndNotNull(opt_nbunch)) {
-        nodes_nbrs = jsnx.helper.iteritems(this['succ']);
-    }
-    else {
-        nodes_nbrs = /** @type {goog.iter.Iterator} */ (jsnx.helper.map(
-            this.nbunch_iter(opt_nbunch),
-            function(n) {
-                return [n, this['succ'][n]];
-            },
-            this
-        ));
-    }
-
-    if(!goog.isDefAndNotNull(opt_weight)) {
-        return /** @type {goog.iter.Iterator} */ (jsnx.helper.map(
-            nodes_nbrs,
-            function(nd) {
-                return [nd[0], goog.object.getCount(nd[1])];
-            }
-        ));
-    }
-    else {
-        return /** @type {goog.iter.Iterator} */ (jsnx.helper.map(
-          nodes_nbrs,
-          function(nd) {
-            var sum = 0, ndbrs = nd[1];
-            for(var u in ndbrs) {
-                sum += +goog.object.get(
-                  ndbrs[u],
-                  /** @type {!string} */ (opt_weight),
-                  1
-                );
-            }
-            return [nd[0], sum];
-          }
-        ));
-    }
->>>>>>> 46b771ec
 };
 
 
@@ -1051,13 +714,9 @@
         return /** @type {number} */ (this.in_degree_iter(opt_nbunch, opt_weight).next()[1]);
     }
     else {
-<<<<<<< HEAD
         var map = this.newNodeMap_();
         map.addAll(this.in_degree_iter(opt_nbunch, opt_weight));
         return map;
-=======
-        return /** @type {Object} */ (jsnx.helper.objectFromKV(this.in_degree_iter(opt_nbunch, opt_weight)));
->>>>>>> 46b771ec
     }
 };
 
@@ -1097,13 +756,9 @@
         return /** @type {number} */ (this.out_degree_iter(opt_nbunch, opt_weight).next()[1]);
     }
     else {
-<<<<<<< HEAD
         var map = this.newNodeMap_();
         map.addAll(this.out_degree_iter(opt_nbunch, opt_weight));
         return map;
-=======
-        return /** @type {Object} */ (jsnx.helper.objectFromKV(this.out_degree_iter(opt_nbunch, opt_weight)));
->>>>>>> 46b771ec
     }
 };
 
@@ -1168,7 +823,6 @@
  * @export
  */
 jsnx.classes.DiGraph.prototype.to_directed = function() {
-<<<<<<< HEAD
     var G = new jsnx.classes.DiGraph(null,this.graph_);
     G.add_nodes_from(goog.iter.map(this.nodes_iter(true),
             function(item){
@@ -1179,9 +833,6 @@
                 return [item[0], item[1], jsnx.helper.deepcopy(item[2])];
     })); 
     return G;  
-=======
-    return jsnx.helper.deepcopy_instance(this);
->>>>>>> 46b771ec
 };
 
 
@@ -1269,15 +920,10 @@
 
     if(opt_copy) {
         H = new this.constructor(null, {name: 'Reverse of (' + this.name() + ')'});
-<<<<<<< HEAD
         H.add_nodes_from(goog.iter.map(this.nodes_iter(true),function(n){
             return [n[0],jsnx.helper.deepcopy(n[1])];
         }));
         H.add_edges_from(goog.iter.map(this.edges_iter(true), function(ed) {
-=======
-        H.add_nodes_from(this);
-        H.add_edges_from(jsnx.helper.map(this.edges_iter(null, true), function(ed) {
->>>>>>> 46b771ec
             return [ed[1], ed[0], jsnx.helper.deepcopy(ed[2])];
         }));
         H.graph_ = jsnx.helper.deepcopy(this.graph_);
